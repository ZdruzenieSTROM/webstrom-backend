{% load static %}
<nav class="navbar navbar-expand-md navbar-light bg-light fixed-top">
    {# Tu budú asi linky na stránky, zatiaľ len takto ručne #}
    {# neskôr aj s detekciou aktuálnej stránky #}
    <div class="container">
        <a class="navbar-brand" href="/">
            <img src="{% static 'favicon/favicon.svg' %}" width="30" height="30" class="d-inline-block align-top"
                alt="">
            {{ current_site.name }}
        </a>

        <button class="navbar-toggler" type="button" data-toggle="collapse" data-target="#navbarNavDropdown">
            <span class="navbar-toggler-icon"></span>
        </button>

        <div class="collapse navbar-collapse" id="navbarNavDropdown">
            <ul class="navbar-nav">
                {% for site in other_sites %}
                <li class="nav-item"><a class="nav-link"
                        href="{{ request.scheme }}://{{ site }}{{ request.path }}">{{ site.name }}</a></li>
                {% endfor %}
                <li class="nav-item"><a class="nav-link" href="#">Združenie</a></li>
                {% if user.is_staff %}
                <li class="nav-item"><a class="nav-link" href="{% url 'admin:index' %}">Administrácia</a></li>
                {% endif %}
            </ul>
            <ul class="navbar-nav ml-auto">
                {% if user.is_authenticated %}
<<<<<<< HEAD
                <li class="nav-item dropdown">
                    <a class="nav-link dropdown-toggle" data-toggle="dropdown" href="#">
                        Profil<span class="caret"></span>
                    </a>
                    <ul class="dropdown-menu">
                        <li><a class="nav-link" href="{% url 'user:profile-detail' user.profile.id %}">Zobraziť profil</a></li>
                        <li><a class="nav-link" href="{% url 'user:profile-update' %}">Upraviť profil</a></li>
                        <li><a class="nav-link" href="{% url 'user:password_change' %}">Zmeniť heslo</a></li>
                    </ul>
                </li>
=======
                <li class="nav-item"><a class="nav-link" href="{% url 'user:password-change' %}">Zmeniť heslo</a>
>>>>>>> 8a1202cd
                <li class="nav-item"><a class="nav-link" href="{% url 'user:logout' %}">Odhlásiť sa</a></li>
                {% else %}
                <li class="nav-item"><a class="nav-link" href="{% url 'user:login' %}">Prihlásenie</a></li>
                <li class="nav-item"><a class="nav-link" href="{% url 'user:register' %}">Registrácia</a></li>
                {% endif %}
            </ul>
        </div>
    </div>
</nav><|MERGE_RESOLUTION|>--- conflicted
+++ resolved
@@ -26,7 +26,7 @@
             </ul>
             <ul class="navbar-nav ml-auto">
                 {% if user.is_authenticated %}
-<<<<<<< HEAD
+
                 <li class="nav-item dropdown">
                     <a class="nav-link dropdown-toggle" data-toggle="dropdown" href="#">
                         Profil<span class="caret"></span>
@@ -34,12 +34,9 @@
                     <ul class="dropdown-menu">
                         <li><a class="nav-link" href="{% url 'user:profile-detail' user.profile.id %}">Zobraziť profil</a></li>
                         <li><a class="nav-link" href="{% url 'user:profile-update' %}">Upraviť profil</a></li>
-                        <li><a class="nav-link" href="{% url 'user:password_change' %}">Zmeniť heslo</a></li>
+                        <li><a class="nav-link" href="{% url 'user:password-change' %}">Zmeniť heslo</a></li>
                     </ul>
                 </li>
-=======
-                <li class="nav-item"><a class="nav-link" href="{% url 'user:password-change' %}">Zmeniť heslo</a>
->>>>>>> 8a1202cd
                 <li class="nav-item"><a class="nav-link" href="{% url 'user:logout' %}">Odhlásiť sa</a></li>
                 {% else %}
                 <li class="nav-item"><a class="nav-link" href="{% url 'user:login' %}">Prihlásenie</a></li>
