import os
from functools import partial

from django.conf import settings
from django.core.management import BaseCommand, call_command

APP_PYCACHE_DIRS = ['', 'migrations', os.path.join('management', 'commands')]


def remove_contents(dir, exclude=()):
    if not os.path.exists(dir):
        return

    for file in os.listdir(dir):
        full_path = os.path.join(dir, file)

        if file in exclude or os.path.isdir(full_path):
            continue

        os.remove(os.path.join(full_path))


class Command(BaseCommand):
    def handle(self, *args, **options):
        if not settings.DEBUG:
            self.stdout.write('Do not run this command with DEBUG=False')
            return

        for app in settings.LOCAL_APPS:
            app_dir = os.path.join(settings.BASE_DIR, app.split('.')[0])

            pycache_dirs = [os.path.join(app_dir, pycache_dir, '__pycache__')
                            for pycache_dir in APP_PYCACHE_DIRS]
            for pycache_dir in pycache_dirs:
                remove_contents(pycache_dir)

            migrations_dir = os.path.join(app_dir, 'migrations')
            remove_contents(migrations_dir, exclude=['__init__.py'])

        remove_contents(os.path.join(
            settings.BASE_DIR, 'webstrom', '__pycache__'))

        database = settings.DATABASES['default'].get('NAME', '')

        if os.path.exists(database):
            os.remove(database)

        call_command('makemigrations')
        call_command('migrate')

        load_fixture = partial(call_command, 'loaddata')

        load_fixture('sites', 'flatpages')

        # Nahodenie krajov, okresov a škôl
        load_fixture('counties', 'districts', 'schools', 'schools_custom')
        
        load_fixture('competition')

<<<<<<< HEAD
        load_fixture('semester')
        load_fixture('superuser')
=======
        load_fixture('superuser')
        load_fixture('users', 'profiles')
>>>>>>> aed91852
<|MERGE_RESOLUTION|>--- conflicted
+++ resolved
@@ -57,10 +57,6 @@
         
         load_fixture('competition')
 
-<<<<<<< HEAD
         load_fixture('semester')
         load_fixture('superuser')
-=======
-        load_fixture('superuser')
-        load_fixture('users', 'profiles')
->>>>>>> aed91852
+        load_fixture('users', 'profiles')