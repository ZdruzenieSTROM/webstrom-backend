import datetime
import json
import unidecode
import re
import sqlite3
<<<<<<< HEAD
from django.core.management import BaseCommand
from django.utils.dateparse import parse_datetime
from django.db.models import Q, F
=======

>>>>>>> f2f8f208
import pytz
from allauth.account.models import EmailAddress
from django.core.management import BaseCommand
from django.db.models import Q
from django.utils.dateparse import parse_datetime

<<<<<<< HEAD
from competition.models import (
    EventRegistration, Semester, Series,
    Problem, Competition, Grade, Solution
)
=======
from competition.models import Competition, Grade, Problem, Semester, Series
>>>>>>> f2f8f208
from competition.utils import get_school_year_by_date
from personal.models import Profile, School
from user.models import User

SERIES_QUERY = '''
    SELECT id,number,submission_deadline, sum_method,season_id
    FROM competitions_series
'''

SEMESTER_QUERY = '''
    SELECT id,competition_id,end,name,year,number,start
    FROM competitions_season
'''

PROBLEM_QUERY = '''
    SELECT text,series.id AS series_id,season.id AS season_id,season.name,submission_deadline,series.sum_method,season.competition_id,year, inset.position AS position, problem.id AS id
    FROM competitions_season AS season
    INNER JOIN competitions_series AS series ON series.season_id=season.id
    INNER JOIN problems_problemset AS problemset ON series.problemset_id=problemset.id
    INNER JOIN problems_probleminset AS inset ON inset.problemset_id=problemset.id
    INNER JOIN problems_problem AS problem ON problem.id=inset.problem_id
'''

COMPETITION_ID_MAPPING = {
    1: Competition.objects.get(pk=1),
    2: Competition.objects.get(pk=3),
    3: Competition.objects.get(pk=2)
}

SCHOOL_QUERY = '''
    SELECT school.id,school.name AS school_name,addr.street AS school_street,
            addr.city AS school_city,addr.postal_number AS school_zip_code
    FROM schools_school AS school
    INNER JOIN schools_address AS addr ON school.address_id=addr.id
'''

USERS_QUERY = '''
    SELECT user.id,user.email,user.is_staff,user.is_active,user.first_name,user.last_name, user.date_joined,
            user.username,user.is_superuser,user.password,phone_number,parent_phone_number,
            classlevel,prof.school_id AS school_id
    FROM auth_user AS user
    INNER JOIN profiles_userprofile AS prof ON prof.user_id=user.id
    WHERE last_name<>'' OR user.id IN (SELECT user_id FROM profiles_userseasonregistration)
'''

SOLUTION_QUERY = '''
    SELECT id,score,problem_id,user_id,added_at
    FROM problems_usersolution
'''
SEMESTERREG_QUERY = '''
    SELECT id,user_id,season_id,classlevel,school_id
    FROM profiles_userseasonregistration
'''

SUM_METHOD_DICT = {
    'SUCET_SERIE_35': '',
    'SUCET_SERIE_32': '',
    'SUCET_SERIE_MATIK': '',
    'SUCET_SERIE_MALYNAR': '',
    'SUCET_SERIE_46': '',
    'SUCET_SERIE_MALYNAR_31': '',
    'SUCET_SERIE_MATIK_35': ''
}


def localize(date):
    return pytz.timezone("Europe/Helsinki").localize(
        parse_datetime(date),
        is_dst=None
    )


def to_school_year(year, competition):
    return get_school_year_by_date(
        datetime.date(day=1, month=10, year=competition.start_year + year)
    )


def get_type(name):
    clean_name = unidecode.unidecode(name.lower())
    if 'gymnazium' in clean_name:
        return 0
    elif 'stredna' in clean_name or 'ss' in clean_name:
        return 1
    elif 'zakladna' in clean_name or 'zs' in clean_name:
        return 2
    elif 'spojena skola' in clean_name:
        return 3


def estimate_school(school_dict):
    type = get_type(school_dict['school_name'])
    city_regex = r'^'+re.escape(school_dict['school_city'])+r'(-.*)?$'
    schools_in_city = School.objects.filter(
        Q(zip_code=school_dict['school_zip_code'].replace(' ', '')) |
        Q(city__regex=city_regex)
    )
    schools = schools_in_city.filter(
        name__iexact=school_dict['school_name'].lower())
    if schools.count() == 1:
        return schools.first()

    # Filter by type
    schools = [school for school in schools_in_city if get_type(
        school.name) == type]
    if len(schools) == 1:
        return schools[0]

    # Filter by address
    def match_address(addr1, addr2):
        def parse(addr):
            street = ''.join(filter(lambda ch: ch.isalpha(), addr))
            street = unidecode.unidecode(street.lower()).replace(' ', '')
            number = re.search(r'(\d+/)?(\d+)', addr)
            if number is not None:
                number = number.group(2)
            return street, number
        street1, number1 = parse(addr1)
        street2, number2 = parse(addr2)
        if street1 == street2:
            if number1 is None or number2 is None or number1 == number2:
                return True
        return False

    schools = [school for school in schools
               if match_address(school.street, school_dict['school_street'])]
    if len(schools) == 1:
        return schools[0]
    print(schools)
    #     x = input()
    raise School.DoesNotExist


class Command(BaseCommand):

    def _load_semester(self, conn, competition_id_mapping):
        semester_id_mapping = {}
        cursor = conn.cursor()
        cursor.execute(SEMESTER_QUERY)
        semesters = cursor.fetchall()
        for semester in semesters:
            new_semester = Semester(
                season_code=semester['number']-1,
                competition=competition_id_mapping[semester['competition_id']],
                year=semester['year'],
                school_year=to_school_year(
                    semester['year'],
                    competition_id_mapping[semester['competition_id']]),
                start=localize(semester['start']),
                end=localize(semester['end'])
            )
            new_semester.save()
            semester_id_mapping[semester['id']] = new_semester
        return semester_id_mapping

    def _load_series(self, conn, semester_id_mapping):
        series_id_mapping = {}
        cursor = conn.cursor()
        cursor.execute(SERIES_QUERY)
        series_all = cursor.fetchall()
        for series in series_all:
            new_series = Series(
                semester=semester_id_mapping[series['season_id']],
                order=series['number'],
                deadline=localize(series['submission_deadline']),
                complete=False,
                sum_method=SUM_METHOD_DICT[series['sum_method']]

            )
            new_series.save()
            series_id_mapping[series['id']] = new_series
        return series_id_mapping

    def _load_problems(self, conn, series_id_mapping):
        problem_id_mapping = {}
        cursor = conn.cursor()
        cursor.execute(PROBLEM_QUERY)
        problems = cursor.fetchall()
        for problem in problems:
            new_problem = Problem(
                text=problem['text'],
                series=series_id_mapping[problem['series_id']],
                order=problem['position']
            )
            new_problem.save()
            problem_id_mapping[problem['id']] = new_problem
        return problem_id_mapping

    def _load_competitions(self, conn):
        semester_id_mapping = self._load_semester(conn, COMPETITION_ID_MAPPING)
        series_id_mapping = self._load_series(conn, semester_id_mapping)
        problem_id_mapping = self._load_problems(conn, series_id_mapping)
        return semester_id_mapping, series_id_mapping, problem_id_mapping

    def _load_users(self, conn, school_id_map):
        user_id_mapping = {}
        cursor = conn.cursor()
        cursor.execute(USERS_QUERY)
        users = cursor.fetchall()
        for user in users:
            new_user = None
            if user['email'] != '':
                new_user = User.objects.create_user(
                    email=user['email'],
                    verified_email=True,
                    is_staff=user['is_staff'],
                    is_active=user['is_active'],
                    date_joined=localize(user['date_joined']),

                )

                EmailAddress.objects.create(
                    user=new_user,
                    email=user['email'],
                    verified=True,
                    primary=True
                )
                new_user.password = user['password']
                # new_user.set_password(user['password'])
                new_user.save()
            try:
                grade = Grade.objects.get(
                    tag=user['classlevel']).get_year_of_graduation_by_date()
            except Grade.DoesNotExist:
                grade = 2000

            profile = Profile.objects.create(
                first_name=user['first_name'],
                last_name=user['last_name'],
                user=new_user,
                nickname=user['username'],
                school=school_id_map.get(
                    user['school_id'], School.objects.get_unspecified_value()),
                year_of_graduation=grade,
                phone=user['phone_number'] or '',
                parent_phone=user['parent_phone_number'] or '',
                gdpr=True
            )
            user_id_mapping[user['id']] = profile
        return user_id_mapping

    def _create_school_mapping(self, conn):
        school_id_mapping = {None: School.objects.get_unspecified_value()}
        cursor = conn.cursor()
        cursor.execute(SCHOOL_QUERY)
        schools = cursor.fetchall()
        success_counter = 0
        for school in schools:
            try:
                school_id = estimate_school(school)
                school_id_mapping[school['id']] = school_id
                success_counter += 1
            except School.DoesNotExist:
                print(f'Nepodarilo sa matchnút {school}')
                school_id_mapping[school['id']
                                  ] = School.objects.get_unspecified_value()
                print(school_id_mapping)
        print(
            f'Úspešne pripárovaných {success_counter}/{len(school_id_mapping)}')
        return school_id_mapping

    def _load_user_registrations(self, conn, user_id_map, season_id_map, school_id_map):
        cursor = conn.cursor()
        cursor.execute(SEMESTERREG_QUERY)
        user_registrations = cursor.fetchall()
        for user_registration in user_registrations:
            try:
                grade = Grade.objects.get(tag=user_registration['classlevel'])
            except Grade.DoesNotExist:
                grade = Grade.objects.get(tag='XX')
            EventRegistration.objects.create(
                profile=user_id_map[user_registration['user_id']],
                school=school_id_map[user_registration['school_id']],
                grade=grade,
                event=season_id_map[user_registration['season_id']]
            )

    def _load_solutions(self, conn, problem_id_map, user_id_map):
        cursor = conn.cursor()
        cursor.execute(SOLUTION_QUERY)
        solutions = cursor.fetchall()
        for solution in solutions:
            try:
                Solution.objects.create(
                    problem=problem_id_map[solution['problem_id']],
                    semester_registration=EventRegistration.objects.get(
                        event=problem_id_map[solution['problem_id']
                                             ].series.semester,
                        profile=user_id_map[solution['user_id']]),
                    score=solution['score'],
                    uploaded_at=solution['added_at']
                )
            except EventRegistration.DoesNotExist:
                print(problem_id_map[solution['problem_id']
                                     ].series.semester)
                print(user_id_map[solution['user_id']])
                print('-'*30)

    def add_arguments(self, parser):
        # Positional arguments
        parser.add_argument('db', type=str)

    def handle(self, *args, **options):
        conn = None
        try:
            conn = sqlite3.connect(options['db'])

            def dict_factory(cursor, row):
                row_dict = {}
                for idx, col in enumerate(cursor.description):
                    row_dict[col[0]] = row[idx]
                return row_dict
            conn.row_factory = dict_factory
            # semester_id_map, _, problem_id_map = self._load_competitions(
            #     conn)
            school_id_map = self._create_school_mapping(conn)
            json.dump(school_id_map)
            # user_id_map = self._load_users(conn, school_id_map)
            # print(f'Načítaných {len(user_id_map)} používateľov')
            # self._load_user_registrations(
            #     conn, user_id_map, semester_id_map, school_id_map)
            # print(f'Načítané registrácie')
            # self._load_solutions(conn, problem_id_map, user_id_map)
        finally:
            if conn:
                conn.close()<|MERGE_RESOLUTION|>--- conflicted
+++ resolved
@@ -1,30 +1,17 @@
 import datetime
 import json
-import unidecode
 import re
 import sqlite3
-<<<<<<< HEAD
+
+import pytz
+import unidecode
+from allauth.account.models import EmailAddress
+from competition.models import (Competition, EventRegistration, Grade, Problem,
+                                Semester, Series, Solution)
+from competition.utils import get_school_year_by_date
 from django.core.management import BaseCommand
+from django.db.models import F, Q
 from django.utils.dateparse import parse_datetime
-from django.db.models import Q, F
-=======
-
->>>>>>> f2f8f208
-import pytz
-from allauth.account.models import EmailAddress
-from django.core.management import BaseCommand
-from django.db.models import Q
-from django.utils.dateparse import parse_datetime
-
-<<<<<<< HEAD
-from competition.models import (
-    EventRegistration, Semester, Series,
-    Problem, Competition, Grade, Solution
-)
-=======
-from competition.models import Competition, Grade, Problem, Semester, Series
->>>>>>> f2f8f208
-from competition.utils import get_school_year_by_date
 from personal.models import Profile, School
 from user.models import User
 
