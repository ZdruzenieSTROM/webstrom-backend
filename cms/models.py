--- conflicted
+++ resolved
@@ -62,16 +62,7 @@
                                     auto_now_add=True,
                                     editable=False)
 
-<<<<<<< HEAD
-    objects = VisibleQuerySet.as_manager()
-
-    def is_visible(self):
-        return now() > self.show_after and now() < self.disable_after
-    is_visible.short_description = "Viditeľný"
-    is_visible = property(is_visible)
-=======
     sites = models.ManyToManyField(Site)
->>>>>>> 34eab616
 
     def __str__(self):
         return f'{self.pk}-{self.caption}'
