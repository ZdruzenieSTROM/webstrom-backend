<<<<<<< HEAD

'''
name of the test file must start with test
more info  here https://docs.djangoproject.com/en/3.1/topics/testing/overview/
you run them by running "./manage.py test"
'''
from django.test import TestCase
from django.test import Client
from test_utils import get_app_fixtures
=======
from django.test import TestCase
from rest_framework.test import APIClient
from tests.test_utils import get_app_fixtures
>>>>>>> 9cd996a8


class TestPosts(TestCase):
    '''test posts functionality'''
    fixtures = get_app_fixtures([
        'base',
        'cms',
    ])

    def setUp(self):
        '''create client'''
<<<<<<< HEAD
        self.client = Client()
=======
        self.client = APIClient()
>>>>>>> 9cd996a8

    def test_get_status_code_visible(self):
        '''post/visible status code is 200'''
        response = self.client.get('/cms/post/visible', {}, 'json')
        self.assertEqual(response.status_code, 200)

    def test_get_(self):
        '''post status code is 403'''
        response = self.client.get('/cms/post', {}, 'json')
        self.assertEqual(response.status_code, 403)

    def test_get_response_format(self):
        '''returned object has good expected keys'''
        response_json = self.client.get('/cms/post/visible', {}, 'json').json()
        expected_keys = [
            'id',
            'links',
            'caption',
            'short_text',
            'details',
            'added_at',
            'show_after',
            'disable_after'
        ]
        self.assertTrue(len(response_json) > 0)
        for key in expected_keys:
<<<<<<< HEAD
            self.assertIn(key, response_json[0])
    
class TestMenuItems(TestCase):
    '''test menu_items functionality'''
    fixtures = get_app_fixtures([
        'base',
        'cms',
    ])

    def setUp(self):
        '''create client'''
        self.client = Client()

    def test_get_status_code_on_current_site(self):
        '''menu-item/on-current-site status code is 200'''
        response = self.client.get('/cms/menu-item/on-current-site', {}, 'json')
        self.assertEqual(response.status_code, 200)

    def test_get_(self):
        '''menu-item status code is 200'''
        response = self.client.get('/cms/menu-item', {}, 'json')
        self.assertEqual(response.status_code, 200)
=======
            self.assertIn(key, response_json[0])
>>>>>>> 9cd996a8
<|MERGE_RESOLUTION|>--- conflicted
+++ resolved
@@ -1,18 +1,6 @@
-<<<<<<< HEAD
-
-'''
-name of the test file must start with test
-more info  here https://docs.djangoproject.com/en/3.1/topics/testing/overview/
-you run them by running "./manage.py test"
-'''
-from django.test import TestCase
-from django.test import Client
-from test_utils import get_app_fixtures
-=======
 from django.test import TestCase
 from rest_framework.test import APIClient
 from tests.test_utils import get_app_fixtures
->>>>>>> 9cd996a8
 
 
 class TestPosts(TestCase):
@@ -24,11 +12,8 @@
 
     def setUp(self):
         '''create client'''
-<<<<<<< HEAD
-        self.client = Client()
-=======
         self.client = APIClient()
->>>>>>> 9cd996a8
+
 
     def test_get_status_code_visible(self):
         '''post/visible status code is 200'''
@@ -55,8 +40,8 @@
         ]
         self.assertTrue(len(response_json) > 0)
         for key in expected_keys:
-<<<<<<< HEAD
             self.assertIn(key, response_json[0])
+
     
 class TestMenuItems(TestCase):
     '''test menu_items functionality'''
@@ -78,6 +63,3 @@
         '''menu-item status code is 200'''
         response = self.client.get('/cms/menu-item', {}, 'json')
         self.assertEqual(response.status_code, 200)
-=======
-            self.assertIn(key, response_json[0])
->>>>>>> 9cd996a8
