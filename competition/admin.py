--- conflicted
+++ resolved
@@ -2,13 +2,8 @@
 from django.http import HttpResponseRedirect
 from django.utils.html import format_html
 
-<<<<<<< HEAD
 from competition.models import (Event, Problem, School, Semester,
                                 SemesterPublication, Series, Solution, Vote,
-=======
-from competition.models import (Event, Problem, Semester,
-                                SemesterPublication, Series, Solution,
->>>>>>> 947ebe13
                                 UnspecifiedPublication)
 
 
