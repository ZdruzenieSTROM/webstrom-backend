from rest_framework import serializers

from personal.serializers import ProfileShortSerializer, SchoolShortSerializer
from competition import models


class UnspecifiedPublicationSerializer(serializers.ModelSerializer):
    class Meta:
        model = models.UnspecifiedPublication
        fields = '__all__'


class SemesterPublicationSerializer(serializers.ModelSerializer):
    class Meta:
        model = models.SemesterPublication
        fields = '__all__'


class RegistrationLinkSerializer(serializers.ModelSerializer):
    class Meta:
        model = models.RegistrationLink
        fields = '__all__'


class EventSerializer(serializers.ModelSerializer):
    unspecifiedpublication_set = UnspecifiedPublicationSerializer(many=True)
    registration_links = RegistrationLinkSerializer(many=True)

    class Meta:
        model = models.Event
        fields = '__all__'


class CompetitionSerializer(serializers.ModelSerializer):
    event_set = EventSerializer(many=True)

    class Meta:
        model = models.Competition
        fields = '__all__'


class EventRegistrationSerializer(serializers.ModelSerializer):
    class Meta:
        model = models.EventRegistration
        fields = ['school', 'grade', 'profile']
    school = SchoolShortSerializer(many=False)
    grade = serializers.SlugRelatedField(
        slug_field='tag', many=False, read_only=True)
    profile = ProfileShortSerializer(many=False)


class ProblemSerializer(serializers.ModelSerializer):
    class Meta:
        model = models.Problem
        fields = '__all__'
        read_only_fields = ['series']
<<<<<<< HEAD
=======


class CommentSerializer(serializers.ModelSerializer):
    class Meta:
        model = models.Comment
        fields = '__all__'
>>>>>>> 5a156f63


class VoteSerializer(serializers.ModelSerializer):
    class Meta:
        model = models.Vote
        fields = '__all__'


class SolutionSerializer(serializers.ModelSerializer):
    class Meta:
        model = models.Solution
        fields = '__all__'
    votes = VoteSerializer(many=True)


# class ProblemStatsSerializer(serializers.Serializer):
#    historgram = HistrogramItemSerializer(many=True)
#    num_solutions = serializers.IntegerField()
#   mean = serializers.FloatField()
#

class SeriesSerializer(serializers.ModelSerializer):
    class Meta:
        model = models.Series
        exclude = ['sum_method']


class SeriesWithProblemsSerializer(serializers.ModelSerializer):
    problems = ProblemSerializer(many=True)

    class Meta:
        model = models.Series
        exclude = ['sum_method']
        read_only_fields = ['semester']

    def create(self, validated_data):
        problem_data = validated_data.pop('problems')
        series = models.Series.objects.create(**validated_data)
        for data in problem_data:
            models.Problem.objects.create(series=series, **data)
        return series


class SemesterSerializer(serializers.ModelSerializer):
    series_set = SeriesSerializer(many=True)

    class Meta:
        model = models.Semester
        fields = '__all__'

    def create(self, validated_data):
        series_data = validated_data.pop('series_set')
        semester = models.Semester.objects.create(**validated_data)
        for series in series_data:
            models.Series.objects.create(semester=semester, **series)
        return semester


class SemesterWithProblemsSerializer(serializers.ModelSerializer):
    series_set = SeriesWithProblemsSerializer(many=True)
    semesterpublication_set = SemesterPublicationSerializer(many=True)
    unspecifiedpublication_set = UnspecifiedPublicationSerializer(many=True)

    class Meta:
        model = models.Semester
        fields = '__all__'
<<<<<<< HEAD
        read_only_fields = ['semesterpublication_set',
                            'unspecifiedpublication_set']
=======
>>>>>>> 5a156f63

    def create(self, validated_data):
        all_series_data = validated_data.pop('series_set')
        late_tags = validated_data.pop('late_tags')
        validated_data.pop('semesterpublication_set')
        validated_data.pop('unspecifiedpublication_set')
        semester = models.Semester.objects.create(**validated_data)
        for series_data in all_series_data:
            problems_data = series_data.pop('problems')
            series = models.Series.objects.create(
                semester=semester, **series_data)
            for problem in problems_data:
                models.Problem.objects.create(series=series, **problem)
        for tag in late_tags:
            semester.late_tags.add(tag)
<<<<<<< HEAD
        return semester
=======
        return semester


class LateTagSerializer(serializers.ModelSerializer):
    class Meta:
        model = models.LateTag
        exclude = ['comment']


class GradeSerializer(serializers.ModelSerializer):
    class Meta:
        model = models.Grade
        exclude = ['is_active']
        read_only_fields = ['semesterpublication_set',
                            'unspecifiedpublication_set']
>>>>>>> 5a156f63
<|MERGE_RESOLUTION|>--- conflicted
+++ resolved
@@ -54,15 +54,12 @@
         model = models.Problem
         fields = '__all__'
         read_only_fields = ['series']
-<<<<<<< HEAD
-=======
 
 
 class CommentSerializer(serializers.ModelSerializer):
     class Meta:
         model = models.Comment
         fields = '__all__'
->>>>>>> 5a156f63
 
 
 class VoteSerializer(serializers.ModelSerializer):
@@ -129,11 +126,8 @@
     class Meta:
         model = models.Semester
         fields = '__all__'
-<<<<<<< HEAD
         read_only_fields = ['semesterpublication_set',
                             'unspecifiedpublication_set']
-=======
->>>>>>> 5a156f63
 
     def create(self, validated_data):
         all_series_data = validated_data.pop('series_set')
@@ -149,9 +143,6 @@
                 models.Problem.objects.create(series=series, **problem)
         for tag in late_tags:
             semester.late_tags.add(tag)
-<<<<<<< HEAD
-        return semester
-=======
         return semester
 
 
@@ -166,5 +157,4 @@
         model = models.Grade
         exclude = ['is_active']
         read_only_fields = ['semesterpublication_set',
-                            'unspecifiedpublication_set']
->>>>>>> 5a156f63
+                            'unspecifiedpublication_set']