--- conflicted
+++ resolved
@@ -1,11 +1,8 @@
 from django.urls import path
 
 from competition.views import (ArchiveView, LatestSeriesProblemsView,
-<<<<<<< HEAD
                                SemesterRegistrationView,
-=======
                                SemesterPublicationView,
->>>>>>> 868a16b8
                                SemesterResultsLatexView, SemesterResultsView,
                                SeriesProblemsView, SeriesResultsLatexView,
                                SeriesResultsView)
