--- conflicted
+++ resolved
@@ -1,12 +1,9 @@
 from django.urls import path
 
 from competition.views import (ArchiveView, LatestSeriesProblemsView,
-<<<<<<< HEAD
                                SemesterInvitationsLatexView,
-=======
+                               SemesterPublicationView,
                                SemesterRegistrationView,
->>>>>>> f144901e
-                               SemesterPublicationView,
                                SemesterResultsLatexView, SemesterResultsView,
                                SeriesProblemsView, SeriesResultsLatexView,
                                SeriesResultsView)
@@ -29,7 +26,7 @@
          name='semester-results'),
     path('semester/<int:pk>/results/latex', SemesterResultsLatexView.as_view(),
          name='semester-results-latex'),
-    
+
     # Registrácia do semestra
     path('semester/<int:pk>/register/<path:cont>', SemesterRegistrationView.as_view(),
          name='semester-registration'),
