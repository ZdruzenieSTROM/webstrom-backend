--- conflicted
+++ resolved
@@ -347,19 +347,12 @@
             stats.append(problem.get_stats())
         return Response(stats, status=status.HTTP_200_OK)
 
-<<<<<<< HEAD
-    @action(methods=['get'], detail=False)
-    def current(self, request):
-        """Vráti aktuálnu sériu"""
-        items = Series.objects.all()\
-            .filter(complete=False)\
-=======
     @action(methods=['get'], detail=False, url_path=r'current/(?P<competition_id>\d+)')
     def current(self, request, competition_id=None):
+        """Vráti aktuálnu sériu"""
         items = Semester.objects.filter(
             competition=competition_id
         ).current().series_set.filter(complete=False)\
->>>>>>> 1d1c1000
             .order_by('-deadline')\
             .first()
         serializer = SeriesWithProblemsSerializer(items, many=False)
@@ -412,10 +405,7 @@
 
 
 class SemesterListViewSet(viewsets.ReadOnlyModelViewSet):
-<<<<<<< HEAD
     """Zoznam semestrov (iba základné informácie)"""
-=======
->>>>>>> 1d1c1000
     queryset = Semester.objects.all()
     serializer_class = SemesterSerializer
     permission_classes = (CompetitionRestrictedPermission,)
@@ -528,36 +518,9 @@
 
         return Response(schools, status=status.HTTP_200_OK)
 
-<<<<<<< HEAD
-    @action(methods=['get'], detail=False)
-    def current(self, request):
-        """Vráti aktuálny semester"""
-        items = Semester.objects.all()\
-            .filter(start__lt=timezone.now())\
-            .filter(end__gt=timezone.now())\
-            .order_by('-end')
-        if items.count() > 0:
-            serializer = SemesterWithProblemsSerializer(items[0], many=False)
-            return Response(serializer.data)
-
-        serializer = SemesterWithProblemsSerializer(items, many=True)
-        return Response(serializer.data)
-
-    @action(methods=['get'], detail=False, url_path='current-results')
-    def current_results(self, request):
-        """Vráti výsledky pre aktuálny semester"""
-        items = Semester.objects.all()\
-            .filter(start__lt=timezone.now())\
-            .filter(end__gt=timezone.now())\
-            .order_by('-end')
-        if items.count() > 0:
-            semester = items[0]
-            current_results = SemesterViewSet.semester_results(semester)
-            return Response(current_results, status=status.HTTP_201_CREATED)
-        return Response([], status=status.HTTP_500_INTERNAL_SERVER_ERROR)
-=======
     @action(methods=['get'], detail=False, url_path=r'current/(?P<competition_id>\d+)')
     def current(self, request, competition_id=None):
+        """Vráti aktuálny semester"""
         current_semester = self.get_queryset().filter(
             competition=competition_id).current()
         serializer = SemesterWithProblemsSerializer(
@@ -566,11 +529,11 @@
 
     @action(methods=['get'], detail=False, url_path=r'current-results/(?P<competition_id>\d+)')
     def current_results(self, request, competition_id=None):
+        """Vráti výsledky pre aktuálny semester"""
         current_semester = self.get_queryset().filter(
             competition=competition_id).current()
         current_results = SemesterViewSet.semester_results(current_semester)
         return Response(current_results, status=status.HTTP_201_CREATED)
->>>>>>> 1d1c1000
 
     @action(methods=['get'], detail=True)
     def participants(self, request, pk=None):
