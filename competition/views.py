<<<<<<< HEAD
from operator import itemgetter

from django.views.generic import DetailView, ListView

from competition.models import Competition, Semester, Series
from competition.utils import generate_praticipant_invitations
=======
from django.contrib import messages
from django.shortcuts import redirect
from django.views.generic import DetailView, ListView, View

from competition.forms import SeriesSolutionForm
from competition.models import (Competition, EventRegistration, Grade, Problem,
                                Semester, Series, Solution)
>>>>>>> f144901e


class SeriesProblemsView(DetailView):
    template_name = 'competition/series.html'
    model = Series

    def get_context_data(self, **kwargs):
        context = super().get_context_data(**kwargs)

        # TODO: táto logika sa opakuje na viacerých miestach
        if hasattr(self.request.user, 'profile'):
            context['profile'] = self.request.user.profile
            context['registration'] = EventRegistration.get_registration_by_profile_and_event(
                self.request.user.profile, self.object.semester)
        else:
            context['profile'] = context['registration'] = None

        context['form'] = form = SeriesSolutionForm(self.object)
        context['problems'] = zip(self.object.problem_set.all(), form)
        return context

    def post(self, request, **kwargs):
        # pylint: disable=unused-argument
        form = SeriesSolutionForm(
            self.get_object(),
            data=request.POST,
            files=request.FILES)

        try:
            registration = EventRegistration.get_registration_by_profile_and_event(
                self.request.user.profile, self.object.semester)
            assert form.is_valid()
        except AttributeError:
            messages.error(
                request, 'Na odovzdávanie riešení je potrebné sa prihlásiť')
        except (EventRegistration.DoesNotExist, AssertionError):
            messages.error(request, 'Odovzdávanie riešení zlyhalo')
        else:
            for field in form.fields:
                if field not in request.FILES:
                    continue

                problem = Problem.objects.get(pk=int(field))

                solution = Solution.objects.get_or_create(
                    semester_registration=registration,
                    problem=problem
                )

                solution.solution = request.FILES[field]
                solution.is_online = True
                solution.save()

                messages.success(
                    request, f'{problem.pk}: Riešenie bolo úspešne odovzdané')

        return self.get(request)


class LatestSeriesProblemsView(SeriesProblemsView):
    def get_object(self, queryset=None):
        # TODO: treba dorobit metodu co vrati aktualnu seriu a to tu capnut
        return Competition.get_seminar_by_current_site().semester_set\
            .order_by('-end').first().series_set.first()


class ArchiveView(ListView):
    # TODO: toto prerobím keď pribudne model ročník
    template_name = 'competition/archive.html'
    model = Semester
    context_object_name = 'context'

    def get_queryset(self):
        site_competition = Competition.get_seminar_by_current_site()
        context = {}
        years = {}

        for sem in Semester.objects.filter(competition=site_competition).order_by('-year'):
            if not sem.year in years:
                years[sem.year] = []
            years[sem.year].append(sem)

        context["mostRecentYear"] = Semester.objects.filter(
            competition=site_competition).order_by('-year').first().year
        context["years"] = years
        return context


class SeriesResultsView(DetailView):
    model = Series
    template_name = 'competition/results.html'

    def get_context_data(self, **kwargs):
        context = super().get_context_data(**kwargs)

        if "profile" in dir(self.request.user):
            context['profile'] = self.request.user.profile
            context['registration'] = EventRegistration.get_registration_by_profile_and_event(
                self.request.user.profile, self.object.semester)
        else:
            context['profile'] = context['registration'] = None

        context['results'] = self.object.results_with_ranking()
        context['results_type'] = 'series'
        return context


class SemesterResultsView(DetailView):
    model = Semester
    template_name = 'competition/results.html'

    def get_context_data(self, **kwargs):
        context = super().get_context_data(**kwargs)

        if "profile" in dir(self.request.user):
            context['profile'] = self.request.user.profile
            context['registration'] = EventRegistration.get_registration_by_profile_and_event(
                self.request.user.profile, self.object)
        else:
            context['profile'] = context['registration'] = None

        context['results'] = self.object.results_with_ranking()
        context['results_type'] = 'semester'

        return context


class SeriesResultsLatexView(SeriesResultsView):
    template_name = 'competition/results_latex.html'

    def get_context_data(self, **kwargs):
        context = super().get_context_data(**kwargs)
        context['histograms'] = []
        for problem in self.object.problem_set.all():
            context['histograms'].append(problem.get_stats())
        context['schools'] = self.object.semester.get_schools()
        context['schools_offline'] = self.object.semester.get_schools(
            offline_users_only=True)
        return context


class SemesterResultsLatexView(SemesterResultsView):
    template_name = 'competition/results_latex.html'

    def get_context_data(self, **kwargs):
        context = super().get_context_data(**kwargs)
        context['schools'] = self.object.get_schools()
        context['schools_offline'] = self.object.get_schools(
            offline_users_only=True)
        return context


class SemesterInvitationsLatexView(DetailView):
    model = Semester
    context_object_name = 'semester'
    template_name = 'competition/invitations_latex.html'

    def get_context_data(self, **kwargs):
        context = super().get_context_data(**kwargs)

        participants = generate_praticipant_invitations(
            self.object.results_with_ranking(),
            self.kwargs.get('num_participants', 32),
            self.kwargs.get('num_substitutes', 20),
        )
        participants.sort(key=itemgetter('first_name'))
        participants.sort(key=itemgetter('last_name'))
        context['participants'] = participants

        schools = {}
        for participant in participants:
            if participant['school'] in schools:
                schools[participant['school']].append(participant)
            else:
                schools[participant['school']] = [participant]
        context['schools'] = schools

        return context


class SemesterRegistrationView(View):
    def get(self, request, pk, cont, **kwargs):
        # pylint: disable=unused-argument
        try:
            profile = self.request.user.profile
            semester = Semester.objects.get(pk=pk)
            assert not EventRegistration.get_registration_by_profile_and_event(
                profile, semester)
            EventRegistration(
                profile=profile, school=profile.school,
                grade=Grade.get_grade_by_year_of_graduation(
                    profile.year_of_graduation),
                event=semester).save()
        except AssertionError:
            messages.info(
                request, 'Do semestra sa dá registrovať iba jedenkrát')
        except AttributeError:
            messages.error(request, 'Na registráciu je potrebné sa prihlásiť')
        else:
            messages.success(
                request,
                f'{Semester.objects.get(pk=pk)}: Registrácia do semestra prebehla úspešne')

        return redirect(cont)


class SemesterPublicationView(DetailView):
    model = Semester
    template_name = 'competition/publication.html'<|MERGE_RESOLUTION|>--- conflicted
+++ resolved
@@ -1,11 +1,5 @@
-<<<<<<< HEAD
 from operator import itemgetter
 
-from django.views.generic import DetailView, ListView
-
-from competition.models import Competition, Semester, Series
-from competition.utils import generate_praticipant_invitations
-=======
 from django.contrib import messages
 from django.shortcuts import redirect
 from django.views.generic import DetailView, ListView, View
@@ -13,7 +7,7 @@
 from competition.forms import SeriesSolutionForm
 from competition.models import (Competition, EventRegistration, Grade, Problem,
                                 Semester, Series, Solution)
->>>>>>> f144901e
+from competition.utils import generate_praticipant_invitations
 
 
 class SeriesProblemsView(DetailView):
@@ -37,8 +31,10 @@
 
     def post(self, request, **kwargs):
         # pylint: disable=unused-argument
+        self.object = self.get_object()
+
         form = SeriesSolutionForm(
-            self.get_object(),
+            self.object,
             data=request.POST,
             files=request.FILES)
 
@@ -58,7 +54,7 @@
 
                 problem = Problem.objects.get(pk=int(field))
 
-                solution = Solution.objects.get_or_create(
+                solution, _ = Solution.objects.get_or_create(
                     semester_registration=registration,
                     problem=problem
                 )
@@ -168,7 +164,6 @@
 
 class SemesterInvitationsLatexView(DetailView):
     model = Semester
-    context_object_name = 'semester'
     template_name = 'competition/invitations_latex.html'
 
     def get_context_data(self, **kwargs):
