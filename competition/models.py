import datetime
import os
from io import BytesIO

import pdf2image
from base.managers import UnspecifiedValueManager
from base.models import RestrictedFileField
from base.utils import mime_type
from base.validators import school_year_validator
from django.contrib.sites.models import Site
from django.core.exceptions import ValidationError
from django.core.files.base import ContentFile
from django.core.validators import validate_slug
from django.db import models
from django.db.models import Q
from django.db.models.constraints import UniqueConstraint
from django.db.models.signals import post_save
from django.dispatch import receiver
from django.shortcuts import get_object_or_404
from django.utils.functional import cached_property
from django.utils.timezone import now
from personal.models import Profile, School
from user.models import User

from competition import utils
from competition.querysets import ActiveQuerySet
<<<<<<< HEAD
=======


class CompetitionType(models.Model):
    "Druh súťaže"
    class Meta:
        verbose_name = 'Typ súťaže'
        verbose_name_plural = 'Typy súťaží'

    name = models.CharField('typ súťaže', max_length=200)
>>>>>>> 8df5d25d


class Competition(models.Model):
    """
    Model súťaže, ktorý pokrýva súťaž ako koncept. Napríklad Matboj, Seminár STROM, Kôš
    """
    class Meta:
        verbose_name = 'súťaž'
        verbose_name_plural = 'súťaže'

    name = models.CharField(verbose_name='názov', max_length=50)
    slug = models.SlugField()
    start_year = models.PositiveSmallIntegerField(
        verbose_name='rok prvého ročníka súťaže', blank=True)
    description = models.TextField(verbose_name='Popis súťaže', blank=True)
    rules = models.TextField(
        verbose_name='Pravidlá súťaže', blank=True, null=True)
    who_can_participate = models.CharField(
        verbose_name='Pre koho je súťaž určená', blank=True,
        max_length=50)

    sites = models.ManyToManyField(Site)

    competition_type = models.ForeignKey(
        CompetitionType,
        null=True,
        on_delete=models.SET_NULL,
        verbose_name='typ súťaže')

    min_years_until_graduation = models.PositiveSmallIntegerField(
        verbose_name='Minimálny počet rokov do maturity', null=True,
        help_text='Horná hranica na účasť v súťaži. '
        'Zadáva sa v počte rokov do maturity. '
        'Ak najstraší, kto môže riešiť súťaž je deviatak, zadá sa 4.')

    permission_group = models.ManyToManyField('auth.Group',
                                              blank=True,
                                              verbose_name='Skupiny práv')

    def can_user_participate(self, user):
        if self.min_years_until_graduation:
            return user.profile.year_of_graduation-utils.get_school_year_start_by_date() \
                >= self.min_years_until_graduation
        return True

    def __str__(self):
        return self.name

    @cached_property
    def semester_set(self):
        return Semester.objects.filter(competition=self.pk)

    @classmethod
    def get_seminar_by_site(cls, site):
        return get_object_or_404(cls, sites=site, competition_type=0)

    @classmethod
    def get_seminar_by_current_site(cls):
        return cls.get_seminar_by_site(Site.objects.get_current())

    def can_user_modify(self, user):
        return len(set(self.permission_group.all()).intersection(set(user.groups.all()))) > 0


class LateTag(models.Model):
    """
    Slúži na označenie riešenia po termíne.
    Každý LateTag vyjadruje druh omeškania (napríklad do 24 hodín)
    """
    class Meta:
        verbose_name = 'omeškanie'
        verbose_name_plural = 'omeškanie'

    name = models.CharField(
        verbose_name='označenie štítku pre riešiteľa', max_length=50)
    slug = models.CharField(
        verbose_name='označenie priečinku pri stiahnutí', max_length=50, validators=[validate_slug])
    upper_bound = models.DurationField(
        verbose_name='maximálna dĺžka omeškania')
    comment = models.TextField(verbose_name='komentár pre opravovateľa')

    def __str__(self):
        return self.name


class Event(models.Model):
    """
    Slúži na označenie instancie súťaže (Napríklad: Matboj 2020,
    Letný semester 40. ročníka STROMu, Jarný výlet 2021)
    """
    # pylint: disable=no-member
    class Meta:
        verbose_name = 'ročník súťaže'
        verbose_name_plural = 'ročníky súťaží'
        ordering = ['-school_year', ]

    SEASON_CHOICES = [
        (0, 'Zimný'),
        (1, 'Letný'),
        (2, '')
    ]

    competition = models.ForeignKey(
        Competition, null=True, on_delete=models.CASCADE)

    year = models.PositiveSmallIntegerField(verbose_name='ročník', blank=True)
    school_year = models.CharField(
        verbose_name='školský rok', max_length=10, blank=True,
        validators=[school_year_validator])

    season_code = models.PositiveSmallIntegerField(
        choices=SEASON_CHOICES, default=2)

    start = models.DateTimeField(verbose_name='dátum začiatku súťaže')
    end = models.DateTimeField(verbose_name='dátum konca súťaže')
    additional_name = models.CharField(
        max_length=50, verbose_name='Prísvlastok súťaže', null=True)

    objects = ActiveQuerySet.as_manager()

    def is_user_registered(self, user):
        return EventRegistration.objects.filter(event=self.pk, user=user).exists()

    @property
    def registered_profiles(self):
        return Profile.objects.filter(eventregistration_set__event=self.pk)

    def __str__(self):
        if self.semester:
            return str(self.semester)

        return f'{self.competition.name}, {self.year}. ročník - {self.season_code}'

    @property
    def is_active(self):
        return now() <= self.end

    def can_user_modify(self, user):
        return self.competition.can_user_modify(user)

    def can_user_participate(self, user):
        return self.competition.can_user_participate(user)

    @property
    def season(self):
        return self.get_season_code_display()

    @property
    def season_short(self):
        return self.get_season_code_display()[:3].lower()


class Semester(Event):
    """
    Špeciálny prípad eventu pridávajúci niekoľko ďalších polí
    pre funkcionalitu semestrov korešpondenčných seminárov.
    S dodatočnými informáciami ako season(letný, zimný) a povolené kategórie omeškaní riešení
    """
    class Meta:
        verbose_name = 'semester'
        verbose_name_plural = 'semestre'
        ordering = ['-year', '-season_code', ]

    late_tags = models.ManyToManyField(
        LateTag, verbose_name='Stavy omeškania', blank=True)
    frozen_results = models.TextField(
        null=True,
        blank=True,
        default=None)

    def get_first_series(self):
        return self.series_set.get(order=1)

    def get_second_series(self):
        return self.series_set.get(order=2)

    def freeze_results(self, results):
        self.frozen_results = results

    @property
    def is_active(self):
        return self.series_set.filter(complete=False).exists()

    @property
    def is_at_least_one_series_open(self):
        return self.series_set.filter(can_submit=True).exists()

    def __str__(self):
        return f'{self.competition.name}, {self.year}. ročník - {self.season} semester'


class Series(models.Model):
    """
    Popisuje jednu sériu semestra
    """
    class Meta:
        verbose_name = 'séria'
        verbose_name_plural = 'série'
        ordering = ['semester', '-order', ]

    semester = models.ForeignKey(
        Semester, verbose_name='semester', on_delete=models.CASCADE)
    order = models.PositiveSmallIntegerField(verbose_name='poradie série')

    deadline = models.DateTimeField(verbose_name='termín série')
    complete = models.BooleanField(
        verbose_name='séria uzavretá', help_text='Séria má finálne poradie a už sa nebude meniť')

    # Implementuje bonfikáciu
    sum_method = models.CharField(
        verbose_name='Súčtová metóda', max_length=50, blank=True,
        choices=utils.SERIES_SUM_METHODS)
    frozen_results = models.TextField(
        null=True,
        blank=True,
        default=None)

    def __str__(self):
        return f'{self.semester} - {self.order}. séria'

    @property
    def is_past_deadline(self):
        return now() > self.deadline

    @property
    def time_to_deadline(self):
        remaining_time = self.deadline - now()

        if remaining_time.total_seconds() < 0:
            return datetime.timedelta(0)

        return remaining_time

    @property
    def can_submit(self):
        """
        Vráti True, ak užívateľ ešte môže odovzdať úlohu.
        Pozerá sa na maximálne možné omeškanie v LateFlagoch.
        """
        max_late_tag_value = self.semester.late_tags.aggregate(
            models.Max('upper_bound'))['upper_bound__max']
        if not max_late_tag_value:
            max_late_tag_value = datetime.timedelta(0)
        return now() < self.deadline + max_late_tag_value

    def get_actual_late_flag(self):
        """
        Vráti late flag, ktorý má byť v tomto okamihu priradený riešeniu,
        teda jeho aktuálne omeškanie
        """
        if not self.is_past_deadline:
            return None
        if not self.can_submit:
            return None
        return self.semester.late_tags.filter(upper_bound__gte=now()-self.deadline)\
            .order_by('upper_bound')\
            .first()

    def freeze_results(self, results):
        self.frozen_results = results

    @property
    def num_problems(self):
        return self.problems.count()

    def can_user_modify(self, user):
        return self.semester.can_user_modify(user)

    def can_user_participate(self, user):
        return self.semester.can_user_participate(user)


class Problem(models.Model):
    """
    Popisuje jednu úlohu v sérií
    """
    class Meta:
        verbose_name = 'úloha'
        verbose_name_plural = 'úlohy'

        ordering = ['series', 'order', ]

    text = models.TextField(verbose_name='znenie úlohy')
    order = models.PositiveSmallIntegerField(verbose_name='poradie v sérii')
    series = models.ForeignKey(
        Series, verbose_name='úloha zaradená do série',
        related_name='problems',
        on_delete=models.CASCADE,)
    image = models.ImageField(verbose_name='Obrázok k úlohe', null=True)

    def __str__(self):
        return f'{self.series.semester.competition.name}-{self.series.semester.year}' \
            f'-{self.series.semester.season[0]}S-S{self.series.order} - {self.order}. úloha'

    def get_stats(self):
        stats = {}
        stats['histogram'] = []
        total_solutions = 0
        total_points = 0
        for score in range(10):
            count = self.solution_set.filter(score=score).count()
            total_solutions += count
            total_points += count*score
            stats['histogram'].append({'score': score, 'count': count})
        stats['num_solutions'] = total_solutions

        stats['mean'] = total_points / \
            total_solutions if total_solutions else '?'
        return stats

    def can_user_modify(self, user):
        return self.series.can_user_modify(user)

    def get_comments(self, user):
        def filter_by_permissions(obj):
            if user.is_staff:
                return True
            if obj.published:
                return True
            if obj.posted_by == user:
                return True
            return False

        return filter(filter_by_permissions, Comment.objects.filter(problem=self))

    def add_comment(self, text, user_id, published=0):
        Comment.create_comment(
            _text=text,
            _problem_id=self.pk,
            _posted_by=user_id,
            _published=published
        )


class Comment(models.Model):
    class Meta:
        verbose_name = 'komentár'
        verbose_name_plural = 'komentáre'

        ordering = ['posted_at']

    problem = models.ForeignKey(
        Problem, verbose_name='komentár k úlohe',
        on_delete=models.CASCADE,)
    text = models.TextField()
    posted_at = models.DateTimeField(
        verbose_name='dátum pridania', auto_now_add=True)
    posted_by = models.ForeignKey(
        User, verbose_name='autor komentára',
        on_delete=models.CASCADE)
    published = models.BooleanField(
        verbose_name='komentár publikovaný')

    def publish(self):
        self.published = True

    def hide(self):
        self.published = False

    def change_text(self, new_text):
        self.text = new_text

    @staticmethod
    def create_comment(_text, _problem_id, _posted_by, _published):
        comment = Comment.objects.create(
            problem=Problem.objects.get(pk=_problem_id),
            text=_text,
            published=_published,
            posted_by=_posted_by
        )
        comment.save()

    def can_user_modify(self, user):
        return self.problem.can_user_modify(user)


class Grade(models.Model):
    """
    Popisuje ročník súťažiaceho. Napríklad Z9, S1 ...
    """
    class Meta:
        verbose_name = 'ročník účastníka'
        verbose_name_plural = 'ročníky účastníka'
        ordering = ['years_until_graduation', ]

    name = models.CharField(verbose_name='názov ročníku', max_length=32)
    tag = models.CharField(verbose_name='skratka', max_length=2, unique=True)
    years_until_graduation = models.SmallIntegerField(
        verbose_name='počet rokov do maturity')
    is_active = models.BooleanField(
        verbose_name='aktuálne používaný ročník')

    objects = UnspecifiedValueManager(unspecified_value_pk=13)

    def get_year_of_graduation_by_date(self, date=None):
        return utils.get_school_year_end_by_date(date) + self.years_until_graduation

    @staticmethod
    def get_grade_by_year_of_graduation(year_of_graduation, date=None):
        years_until_graduation = year_of_graduation - \
            utils.get_school_year_end_by_date(date)

        try:
            grade = Grade.objects.get(
                years_until_graduation=years_until_graduation)
        except Grade.DoesNotExist:
            grade = Grade.objects.get_unspecified_value()

        return grade

    def __str__(self):
        return self.name


class EventRegistration(models.Model):
    """
    Registruje účastníka na instanciu súťaže(napríklad Matboj 2020,
    letný semester 40. ročník STROMu).
    V registrácií sú uložené údaje účastníka aktuálne v čase konania súťaže.
    """
    class Meta:
        verbose_name = 'registrácia užívateľa na akciu'
        verbose_name_plural = 'registrácie užívateľov na akcie'
        constraints = [
            UniqueConstraint(fields=['profile', 'event'],
                             name='single_registration_in_event'),
        ]

    profile = models.ForeignKey(
        Profile, verbose_name='profil', on_delete=models.CASCADE)
    school = models.ForeignKey(
        School, verbose_name='škola', on_delete=models.SET_NULL, null=True)
    grade = models.ForeignKey(
        Grade, verbose_name='ročník', on_delete=models.CASCADE)
    event = models.ForeignKey(
        Event, verbose_name='semester', on_delete=models.CASCADE)

    @staticmethod
    def get_registration_by_profile_and_event(profile, event):
        try:
            registration = EventRegistration.objects.get(
                profile=profile, event=event)

        except EventRegistration.DoesNotExist:
            registration = None

        return registration

    def __str__(self):
        return f'{ self.profile.user.get_full_name() } @ { self.event }'

    def can_user_modify(self, user):
        return self.event.can_user_modify(user)


class Vote(models.IntegerChoices):
    '''
    Enum hlasov
    '''
    NEGATIVE = -1, 'negatívny'
    NONE = 0, 'žiaden'
    POSITIVE = 1, 'pozitívny'


class Solution(models.Model):
    """
    Popisuje riešenie úlohy od užívateľa. Obsahuje nahraté aj opravné riešenie, body
    """
    class Meta:
        verbose_name = 'riešenie'
        verbose_name_plural = 'riešenia'

    problem = models.ForeignKey(Problem, on_delete=models.CASCADE)
    semester_registration = models.ForeignKey(
        EventRegistration, on_delete=models.CASCADE)

    solution = models.FileField(
        verbose_name='účastnícke riešenie', blank=True, upload_to='solutions/')
    corrected_solution = models.FileField(
        verbose_name='opravené riešenie', blank=True, upload_to='solutions/corrected/')

    score = models.PositiveSmallIntegerField(
        verbose_name='body', null=True, blank=True)

    vote = models.IntegerField(choices=Vote.choices,
                               default=Vote.NONE)

    uploaded_at = models.DateTimeField(
        verbose_name='dátum pridania', auto_now_add=True)

    # V prípade, že riešenie prišlo po termíne nastaví sa na príslušný tag
    late_tag = models.ForeignKey(
        LateTag, verbose_name='Stavy omeškania',
        on_delete=models.SET_NULL, null=True)

    is_online = models.BooleanField(
        verbose_name='internetové riešenie', default=False)

    def __str__(self):
        return f'Riešiteľ: { self.semester_registration } - úloha { self.problem }'

    def get_solution_file_name(self):
        return f'{self.semester_registration.profile.user.get_full_name_camel_case()}'\
               f'-{self.problem.id}-{self.semester_registration.id}.pdf'

    def get_corrected_solution_file_name(self):
        return f'corrected/{self.semester_registration.profile.user.get_full_name_camel_case()}'\
               f'-{self.problem.id}-{self.semester_registration.id}_corrected.pdf'

    def can_user_modify(self, user):
        return self.problem.can_user_modify(user)

    def set_vote(self, vote):
        self.vote = vote
        self.save()


class SemesterPublication(models.Model):
    """
    Časopis
    """
    class Meta:
        verbose_name = 'časopis'
        verbose_name_plural = 'časopisy'

    name = models.CharField(max_length=30, blank=True)
    semester = models.ForeignKey(
        Semester, null=True, on_delete=models.SET_NULL)
    order = models.PositiveSmallIntegerField()
    file = RestrictedFileField(
        upload_to='publications/semester_publication/%Y',
        content_types=['application/pdf'],
        verbose_name='súbor')
    thumbnail = models.ImageField(
        upload_to='publications/thumbnails/%Y',
        blank=True,
        verbose_name='náhľad')

    def validate_unique(self, exclude=None):
        if SemesterPublication.objects.filter(semester=self.semester) \
                .filter(~Q(pk=self.pk), order=self.order) \
                .exists():
            raise ValidationError({
                'order': 'Časopis s týmto číslom už v danom semestri existuje',
            })

    def generate_thumbnail(self, forced=False):
        if mime_type(self.file) != 'application/pdf':
            return

        if self.thumbnail and not forced:
            return

        with self.file.open(mode='rb') as file:
            pil_image = pdf2image.convert_from_bytes(
                file.read(), first_page=1, last_page=1)[0]

        png_image_bytes = BytesIO()
        pil_image.save(png_image_bytes, format='png')
        png_image_bytes.seek(0)

        thumbnail_filename = os.path.splitext(
            os.path.basename(self.file.name))[0] + '.png'

        if self.thumbnail:
            self.thumbnail.delete()

        self.thumbnail.save(
            thumbnail_filename, ContentFile(png_image_bytes.read()))

    def __str__(self):
        return self.name

    def generate_name(self, forced=False):
        if self.name and not forced:
            return

        self.name = f'{self.semester.competition}-{self.semester.year}-{self.order}'
        self.save()

    def can_user_modify(self, user):
        return self.semester.can_user_modify(user)


class PublicationType(models.Model):
    class Meta:
        verbose_name = 'Typ publikácie'
        verbose_name_plural = 'Typy publikácií'

    name = models.CharField(max_length=100, verbose_name='názov typu')


class UnspecifiedPublication(models.Model):
    """
    Reprezentuje výsledky, brožúrku alebo akýkoľvek materiál
    zverejnený k nejakému Eventu okrem časopisov. Časopisy majú
    vlastnú triedu SemesterPublication.
    """
    class Meta:
        verbose_name = 'iná publikácia'
        verbose_name_plural = 'iné publikácie'

    publication_type = models.ForeignKey(
        PublicationType, on_delete=models.SET_NULL, null=True)
    name = models.CharField(max_length=30, blank=True)
    event = models.ForeignKey(Event, null=True, on_delete=models.SET_NULL)

    file = RestrictedFileField(
        upload_to='publications/%Y',
        content_types=['application/pdf', 'application/zip'],
        verbose_name='súbor')

    def generate_name(self, forced=False):
        if self.name and not forced:
            return

        self.name = f'{self.event.competition}-{self.event.year}'
        self.save()

    def __str__(self):
        return self.name

    def can_user_modify(self, user):
        return self.event.can_user_modify(user)


@receiver(post_save, sender=SemesterPublication)
def make_thumbnail_on_creation(sender, instance, created, **kwargs):
    # pylint: disable=unused-argument
    if created:
        instance.generate_thumbnail()


@receiver(post_save, sender=SemesterPublication)
@receiver(post_save, sender=UnspecifiedPublication)
def make_name_on_creation(sender, instance, created, **kwargs):
    # pylint: disable=unused-argument
    if created:
        instance.generate_name()


class RegistrationLink(models.Model):
    class Meta:
        verbose_name = 'link na registráciu'
        verbose_name_plural = 'linky na registráciu'

    event = models.OneToOneField(
        Event, related_name='registration_link', on_delete=models.CASCADE)
    url = models.URLField(verbose_name='url registrácie')
    start = models.DateTimeField(verbose_name='Začiatok registrácie')
    end = models.DateTimeField(verbose_name='Koniec registrácie')
    additional_info = models.TextField(verbose_name='Doplňujúce informácie')

    def can_user_modify(self, user):
        return self.event.can_user_modify(user)


class ProblemCorrection(models.Model):
    # TODO: Add images
    class Meta:
        verbose_name = 'opravenie úlohy'
        verbose_name_plural = 'opravene ulohy'

    problem = models.OneToOneField(
        Problem,
        on_delete=models.CASCADE,
        related_name='correction',
        primary_key=False
    )

    correct_solution_text = models.TextField(verbose_name='vzorák')
    best_solution = models.ManyToManyField(
        Solution, verbose_name='najkrajšie riešenia')
    corrected_by = models.ManyToManyField(User, verbose_name='opravovatelia')<|MERGE_RESOLUTION|>--- conflicted
+++ resolved
@@ -24,8 +24,6 @@
 
 from competition import utils
 from competition.querysets import ActiveQuerySet
-<<<<<<< HEAD
-=======
 
 
 class CompetitionType(models.Model):
@@ -35,7 +33,6 @@
         verbose_name_plural = 'Typy súťaží'
 
     name = models.CharField('typ súťaže', max_length=200)
->>>>>>> 8df5d25d
 
 
 class Competition(models.Model):
