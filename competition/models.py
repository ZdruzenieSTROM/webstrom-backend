--- conflicted
+++ resolved
@@ -24,8 +24,6 @@
 
 from competition import utils
 from competition.querysets import ActiveQuerySet
-<<<<<<< HEAD
-
 
 class CompetitionType(models.Model):
     "Druh súťaže"
@@ -34,9 +32,6 @@
         verbose_name_plural = 'Typy súťaží'
 
     name = models.CharField('typ súťaže', max_length=200)
-=======
->>>>>>> 805c78f7
-
 
 class Competition(models.Model):
     """
