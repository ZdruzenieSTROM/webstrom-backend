import datetime

import pdf2image
from django.contrib.sites.models import Site
from django.db import models
from django.shortcuts import get_object_or_404
from django.utils.functional import cached_property
from django.utils.timezone import now
from user.models import User
from base.validators import school_year_validator
<<<<<<< HEAD
import competition.utils as utils
=======
from competition.utils import (SERIES_SUM_METHODS, get_school_year_end_by_date,
                               get_school_year_start_by_date)
>>>>>>> 23550882


class Competition(models.Model):
    class Meta:
        verbose_name = 'súťaž'
        verbose_name_plural = 'súťaže'

    name = models.CharField(
        max_length=50,
        verbose_name='názov'
    )

    start_year = models.PositiveSmallIntegerField(
        verbose_name='rok prvého ročníka súťaže',
        blank=True
    )
    sites = models.ManyToManyField(Site)
    competition_type = models.PositiveSmallIntegerField(
        choices=[(0, 'Seminar'), (1, 'Single day competition'), (2, 'Other')],
        verbose_name='typ súťaže'
    )
    min_years_until_graduation = models.PositiveSmallIntegerField(
        verbose_name='Minimálny počet rokov do maturity',
        help_text='Horná hranica na účasť v súťaži. '
        'Zadáva sa v počte rokov do maturity. Ak najstraší, kto môže riešiť súťaž je deviatak, zadá sa 4.',
        null=True
    )

    def can_user_participate(self, user):
        if self.min_years_until_graduation:
            return user.profile.year_of_graduation-get_school_year_start_by_date() \
                >= self.min_years_until_graduation

        return True

    def __str__(self):
        return self.name

    @cached_property
    def semester_set(self):
        return Semester.objects.filter(competition=self.pk).all()

    @classmethod
    def get_seminar_by_site(cls, site):
        return get_object_or_404(cls, sites=site, competition_type=0)

    @classmethod
    def get_seminar_by_current_site(cls):
        return cls.get_seminar_by_site(Site.objects.get_current())


class LateTag(models.Model):
    class Meta:
        verbose_name = 'omeškanie'
        verbose_name_plural = 'omeškanie'

    name = models.CharField(
        max_length=50, verbose_name='označenie štítku pre riešiteľa')
    upper_bound = models.DurationField(
        verbose_name='maximálna dĺžka omeškania')
    comment = models.TextField(verbose_name='komentár pre opravovateľa')

    def __str__(self):
        return self.name


class Event(models.Model):
    class Meta:
        verbose_name = 'ročník súťaže'
        verbose_name_plural = 'ročníky súťaží'
        ordering = ['-school_year', ]

    competition = models.ForeignKey(
        Competition, null=True, on_delete=models.CASCADE)
    year = models.PositiveSmallIntegerField(blank=True, verbose_name='ročník')
    school_year = models.CharField(
        max_length=10, blank=True, verbose_name='školský rok', validators=[school_year_validator])
    start = models.DateTimeField(verbose_name='dátum začiatku súťaže')
    end = models.DateTimeField(verbose_name='dátum konca súťaže')

    @cached_property
    def is_active(self):
        return self.semester.series_set.filter(complete=False).count() > 0

    def is_user_registered(self,user_id):
        return UserEventRegistration.objects.filter(event=self.pk,user=user_id).count()>0

    @property
    def registered_users(self):
        return User.objects.filter(usereventregistration_set__event=self.pk).all()
         

    def __str__(self):
        if self.semester:
            return str(self.semester)
        else:
            return f'{self.competition.name}, {self.year}. ročník'


class Semester(Event):
    class Meta:
        verbose_name = 'semester'
        verbose_name_plural = 'semestre'

        ordering = ['-year', 'season_code']

    SEASON_CHOICES = (
        (0, 'Zimný'),
        (1, 'Letný'),
    )

    season_code = models.PositiveSmallIntegerField(choices=SEASON_CHOICES)
    late_tags = models.ManyToManyField(LateTag, verbose_name='', blank=True)

    @cached_property
    def season(self):
        return self.get_season_code_display()

    def __str__(self):
        return f'{self.competition.name}, {self.year}. ročník - {self.season} semester'


class Series(models.Model):
    class Meta:
        verbose_name = 'séria'
        verbose_name_plural = 'série'

        ordering = ['semester', 'order', ]

    semester = models.ForeignKey(Semester, on_delete=models.CASCADE)
    order = models.PositiveSmallIntegerField(verbose_name='poradie série')
    deadline = models.DateTimeField(verbose_name='termín série')
    complete = models.BooleanField(verbose_name='séria uzavretá')
<<<<<<< HEAD
    sum_method = models.CharField(max_length=50,
        blank=True,
        null=True,
        verbose_name='Súčtová metóda',
        choices=utils.SERIES_SUM_METHODS
        )
=======
    sum_method = models.CharField(
        max_length=50, blank=True, null=True,
        verbose_name='Súčtová metóda', choices=SERIES_SUM_METHODS)
>>>>>>> 23550882

    def __str__(self):
        return f'{self.semester} - {self.order}. séria'

    @property
    def is_past_deadline(self):
        return now() > self.deadline

    @property
    def time_to_deadline(self):
        remaining_time = self.deadline - now()

        if remaining_time.total_seconds() < 0:
            return datetime.timedelta(0)
        else:
            return remaining_time

    @property
    def num_problems(self):
        return self.problem_set.count()

    def _create_user_dict(self,sum_func,user,user_solutions):
        return {
                'rank_start':0,
                'rank_end':0,
                'rank_changed':True,
                'name': f'{user.user.profile.first_name} ', #TODO: FullName
                'school': user.school,
                'grade': user.class_level.tag,
                'points': utils.solutions_to_list_of_points_pretty(user_solutions),
                'total': sum_func(user_solutions,user)
            }

    def results(self):
        sum_func = getattr(utils, self.sum_method or '', utils.series_simple_sum)
        results = []
        
        solutions = Solution.objects.only('user_semester_registration', 'problem', 'score').filter(problem__series=self.pk).order_by('user_semester_registration','problem').select_related('user_semester_registration','problem')

        current_user = None
        user_solutions = [None] * self.num_problems

        for solution in solutions:
            if current_user!=solution.user_semester_registration:
                if current_user:
                    #Bolo dokončené spracovanie jedného usera
                    #Zbali usera a a nahodi ho do vysledkov
                    results.append(self._create_user_dict(sum_func,current_user,user_solutions))
                # vytvori prazdny list s riešeniami
                current_user = solution.user_semester_registration
                user_solutions = [None] * self.num_problems
            
            # Spracuj riešenie
            user_solutions[solution.problem.order - 1] = solution

        # Uloz posledneho usera
        results.append(self._create_user_dict(sum_func,current_user,user_solutions))

        assert len(results)>0
        results.sort(key=lambda x: x['total'], reverse=True)
        return results



class Problem(models.Model):
    class Meta:
        verbose_name = 'úloha'
        verbose_name_plural = 'úlohy'

        ordering = ['series', 'order', ]

    text = models.TextField(verbose_name='znenie úlohy')
    series = models.ForeignKey(
        Series,
        on_delete=models.CASCADE,
        verbose_name='úloha zaradená do série'
    )
    order = models.PositiveSmallIntegerField(verbose_name='poradie v sérii')

    def __str__(self):
        return f'{self.series.semester.competition.name}-{self.series.semester.year}' \
            f'-{self.series.semester.season[0]}S-S{self.series.order} - {self.order}. úloha'

    def get_mean_point(self):
        pass


class Grade(models.Model):
    class Meta:
        verbose_name = 'ročník účastníka'
        verbose_name_plural = 'ročníky účastníka'
        ordering = ['years_until_graduation', ]

    name = models.CharField(max_length=32, verbose_name='názov ročníku')
    tag = models.CharField(max_length=2, unique=True, verbose_name='skratka')
    years_until_graduation = models.SmallIntegerField(
        verbose_name='počet rokov do maturity')
    is_active = models.BooleanField(
        verbose_name='aktuálne používaný ročník')

    def get_year_of_graduation_by_date(self, date=None):
        return get_school_year_end_by_date(date) + self.years_until_graduation

    def __str__(self):
        return self.name


class UserEventRegistration(models.Model):
    class Meta:
        verbose_name = 'registrácia užívateľa na akciu'
        verbose_name_plural = 'registrácie užívateľov na akcie'

    user = models.ForeignKey('user.User', on_delete=models.CASCADE)
    school = models.ForeignKey(
        'user.School', on_delete=models.SET_NULL, null=True)
    class_level = models.ForeignKey(Grade, on_delete=models.CASCADE)
    event = models.ForeignKey(Semester, on_delete=models.CASCADE)

    def __str__(self):
        return f'{self.user} v {self.event}'


class Solution(models.Model):
    class Meta:
        verbose_name = 'riešenie'
        verbose_name_plural = 'riešenia'

    problem = models.ForeignKey(Problem, on_delete=models.CASCADE)
    user_semester_registration = models.ForeignKey(
        UserEventRegistration,
        on_delete=models.CASCADE
    )
    solution_path = models.FileField(
        upload_to='solutions/', 
        verbose_name='účastnícke riešenie', 
        null=True, 
        blank=True
    )

    corrected_solution_path = models.FileField(
        upload_to='solutions/corrected/', 
        verbose_name='opravené riešenie', 
        null=True, 
        blank=True
        )

    score = models.PositiveSmallIntegerField(verbose_name='body')

    uploaded_at = models.DateTimeField(
        auto_now=True, verbose_name='nahrané dňa')

    # V prípade, že riešenie prišlo po termíne nastaví sa na príslušný tag
    late_tag = models.ForeignKey(
        LateTag,
        on_delete=models.SET_NULL,
        verbose_name='',
        null=True,
        blank=True)

    is_online = models.BooleanField(
        verbose_name='internetové riešenie'
    )

    def __str__(self):
        return f'Riešiteľ: {self.user_semester_registration} - úloha: {self.problem}'

# Časopisy, brožúry, pozvánky, výsledkové listiny ...


class Publication(models.Model):
    class Meta:
        verbose_name = 'publikácia'
        verbose_name_plural = 'publikácie'

    event = models.ForeignKey(Event, null=True, on_delete=models.SET_NULL)
    pdf_file = models.FileField(
        upload_to='publications/'
    )
    order = models.PositiveSmallIntegerField()
    # TODO: Premyslieť ukladanie
    @property
    def get_thumbnail_path(self):
        return f'publications/thumbnails/{self.file_name}'

    @property
    def get_publication_path(self):
        return f'publications/{self.file_name}'

    @property
    def file_name(self):
        f'{self.event.competition}-{self.event.year}-{self.order}-{self.pk}.pdf'

    def __str__(self):
        return f'{self.event.competition}-{self.event.year}-{self.order}'


"""
@receiver(post_save, sender=Publication)
def generate_leaflet_thumbnail(sender, instance, created, **kwargs):
    source_path = instance.get_publication_path()
    dest_path = instance.get_thumbnail_path()
    pdf2image.convert_from_path(source_path)

"""<|MERGE_RESOLUTION|>--- conflicted
+++ resolved
@@ -8,12 +8,7 @@
 from django.utils.timezone import now
 from user.models import User
 from base.validators import school_year_validator
-<<<<<<< HEAD
 import competition.utils as utils
-=======
-from competition.utils import (SERIES_SUM_METHODS, get_school_year_end_by_date,
-                               get_school_year_start_by_date)
->>>>>>> 23550882
 
 
 class Competition(models.Model):
@@ -44,7 +39,7 @@
 
     def can_user_participate(self, user):
         if self.min_years_until_graduation:
-            return user.profile.year_of_graduation-get_school_year_start_by_date() \
+            return user.profile.year_of_graduation-utils.get_school_year_start_by_date() \
                 >= self.min_years_until_graduation
 
         return True
@@ -147,18 +142,12 @@
     order = models.PositiveSmallIntegerField(verbose_name='poradie série')
     deadline = models.DateTimeField(verbose_name='termín série')
     complete = models.BooleanField(verbose_name='séria uzavretá')
-<<<<<<< HEAD
     sum_method = models.CharField(max_length=50,
         blank=True,
         null=True,
         verbose_name='Súčtová metóda',
         choices=utils.SERIES_SUM_METHODS
         )
-=======
-    sum_method = models.CharField(
-        max_length=50, blank=True, null=True,
-        verbose_name='Súčtová metóda', choices=SERIES_SUM_METHODS)
->>>>>>> 23550882
 
     def __str__(self):
         return f'{self.semester} - {self.order}. séria'
@@ -260,7 +249,7 @@
         verbose_name='aktuálne používaný ročník')
 
     def get_year_of_graduation_by_date(self, date=None):
-        return get_school_year_end_by_date(date) + self.years_until_graduation
+        return utils.get_school_year_end_by_date(date) + self.years_until_graduation
 
     def __str__(self):
         return self.name
