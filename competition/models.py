import datetime
from typing import Optional

from django.conf import settings
from django.contrib.sites.models import Site
from django.core.files.storage import FileSystemStorage
from django.core.validators import validate_slug
from django.db import models
from django.db.models.constraints import UniqueConstraint
from django.db.models.signals import post_save
from django.dispatch import receiver
from django.shortcuts import get_object_or_404
from django.utils.functional import cached_property
from django.utils.timezone import now

from base.managers import UnspecifiedValueManager
from base.models import RestrictedFileField
from base.validators import school_year_validator
from competition import utils
from competition.exceptions import FreezingNotClosedResults
from competition.querysets import ActiveQuerySet
from personal.models import Profile, School
from user.models import User

private_storage = FileSystemStorage(location=settings.PRIVATE_STORAGE_ROOT)


class CompetitionType(models.Model):
    "Druh súťaže"
    class Meta:
        verbose_name = 'Typ súťaže'
        verbose_name_plural = 'Typy súťaží'

    name = models.CharField('typ súťaže', max_length=200)


class Competition(models.Model):
    """
    Model súťaže, ktorý pokrýva súťaž ako koncept. Napríklad Matboj, Seminár STROM, Kôš
    """
    class Meta:
        verbose_name = 'súťaž'
        verbose_name_plural = 'súťaže'

    name = models.CharField(verbose_name='názov', max_length=50)
    slug = models.SlugField()
    start_year = models.PositiveSmallIntegerField(
        verbose_name='rok prvého ročníka súťaže', blank=True)
    description = models.TextField(verbose_name='Popis súťaže', blank=True)
    rules = models.TextField(
        verbose_name='Pravidlá súťaže', blank=True, null=True)
    who_can_participate = models.CharField(
        verbose_name='Pre koho je súťaž určená', blank=True,
        max_length=50)

    sites = models.ManyToManyField(Site)

    competition_type = models.ForeignKey(
        CompetitionType,
        null=True,
        on_delete=models.SET_NULL,
        verbose_name='typ súťaže')

    min_years_until_graduation = models.PositiveSmallIntegerField(
        verbose_name='Minimálny počet rokov do maturity', null=True,
        help_text='Horná hranica na účasť v súťaži. '
        'Zadáva sa v počte rokov do maturity. '
        'Ak najstraší, kto môže riešiť súťaž je deviatak, zadá sa 4.')

    permission_group = models.ManyToManyField('auth.Group',
                                              blank=True,
                                              verbose_name='Skupiny práv',
                                              related_name='competition_permissions')

    def can_user_participate(self, user):
        if self.min_years_until_graduation:
            return user.profile.year_of_graduation-utils.get_school_year_start_by_date() \
                >= self.min_years_until_graduation
        return True

    def __str__(self):
        return self.name

    @cached_property
    def semester_set(self):
        return Semester.objects.filter(competition=self.pk)

    @classmethod
    def get_seminar_by_site(cls, site):
        return get_object_or_404(cls, sites=site, competition_type=0)

    @classmethod
    def get_seminar_by_current_site(cls):
        return cls.get_seminar_by_site(Site.objects.get_current())

    def can_user_modify(self, user):
        return len(set(self.permission_group.all()).intersection(set(user.groups.all()))) > 0


class LateTag(models.Model):
    """
    Slúži na označenie riešenia po termíne.
    Každý LateTag vyjadruje druh omeškania (napríklad do 24 hodín)
    """
    class Meta:
        verbose_name = 'omeškanie'
        verbose_name_plural = 'omeškanie'

    name = models.CharField(
        verbose_name='označenie štítku pre riešiteľa', max_length=50)
    slug = models.CharField(
        verbose_name='označenie priečinku pri stiahnutí', max_length=50, validators=[validate_slug])
    upper_bound = models.DurationField(
        verbose_name='maximálna dĺžka omeškania')
    comment = models.TextField(verbose_name='komentár pre opravovateľa')
    can_resubmit = models.BooleanField(
        verbose_name='Možnosť prepísať odovzdané riešenie')

    def __str__(self):
        return self.name


class Event(models.Model):
    """
    Slúži na označenie instancie súťaže (Napríklad: Matboj 2020,
    Letný semester 40. ročníka STROMu, Jarný výlet 2021)
    """
    # pylint: disable=no-member
    class Meta:
        verbose_name = 'ročník súťaže'
        verbose_name_plural = 'ročníky súťaží'
        ordering = ['-school_year', ]

    SEASON_CHOICES = [
        (0, 'Zimný'),
        (1, 'Letný'),
        (2, '')
    ]

    competition = models.ForeignKey(
        Competition, null=True, on_delete=models.CASCADE)

    year = models.PositiveSmallIntegerField(verbose_name='ročník', blank=True)
    school_year = models.CharField(
        verbose_name='školský rok', max_length=10, blank=True,
        validators=[school_year_validator])

    season_code = models.PositiveSmallIntegerField(
        choices=SEASON_CHOICES, default=2)

    start = models.DateTimeField(verbose_name='dátum začiatku súťaže')
    end = models.DateTimeField(verbose_name='dátum konca súťaže')
    additional_name = models.CharField(
        max_length=50, verbose_name='Prívlastok súťaže', null=True, blank=True)

    registration_link = models.OneToOneField(
        "competition.RegistrationLink",
        on_delete=models.SET_NULL,
        null=True,
    )

    objects = ActiveQuerySet.as_manager()

    def is_user_registered(self, user):
        return EventRegistration.objects.filter(event=self.pk, user=user).exists()

    @property
    def registered_profiles(self):
        return Profile.objects.filter(eventregistration_set__event=self.pk)

    def __str__(self):
        if self.semester:
            return str(self.semester)

        return f'{self.competition.name}, {self.year}. ročník - {self.season_code}'

    @property
    def is_active(self):
        return now() <= self.end

    def can_user_modify(self, user):
        return self.competition.can_user_modify(user)

    def can_user_participate(self, user):
        return self.competition.can_user_participate(user)

    @property
    def season(self):
        return self.get_season_code_display()

    @property
    def season_short(self):
        return self.get_season_code_display()[:3].lower()


class Semester(Event):
    """
    Špeciálny prípad eventu pridávajúci niekoľko ďalších polí
    pre funkcionalitu semestrov korešpondenčných seminárov.
    S dodatočnými informáciami ako season(letný, zimný) a povolené kategórie omeškaní riešení
    """
    class Meta:
        verbose_name = 'semester'
        verbose_name_plural = 'semestre'
        ordering = ['-year', '-season_code', ]

    late_tags = models.ManyToManyField(
        LateTag, verbose_name='Stavy omeškania', blank=True)
    frozen_results = models.TextField(
        null=True,
        blank=True,
        default=None)

    def save(self, *args, **kwargs) -> None:
        if not self.frozen_results:
            self.frozen_results = None
        return super().save(*args, **kwargs)

<<<<<<< HEAD
    def get_first_series(self) -> 'Series':
=======
    def get_first_series(self):
>>>>>>> 39c1e8a1
        return self.series_set.get(order=1)

    def get_second_series(self) -> 'Series':
        return self.series_set.get(order=2)

    def freeze_results(self, results):
        if any(not series.complete for series in self.series_set.all()):
            raise FreezingNotClosedResults()
        self.frozen_results = results

    @property
    def is_active(self) -> bool:
        return self.series_set.filter(complete=False).exists()

    @property
    def is_at_least_one_series_open(self) -> bool:
        return self.series_set.filter(can_submit=True).exists()

    def __str__(self):
        return f'{self.competition.name}, {self.year}. ročník - {self.season} semester'


class Series(models.Model):
    """
    Popisuje jednu sériu semestra
    """
    class Meta:
        verbose_name = 'séria'
        verbose_name_plural = 'série'
        ordering = ['semester', '-order', ]

    semester = models.ForeignKey(
        Semester, verbose_name='semester', on_delete=models.CASCADE)
    order = models.PositiveSmallIntegerField(verbose_name='poradie série')

    deadline = models.DateTimeField(verbose_name='termín série')

    # Implementuje bonfikáciu
    sum_method = models.CharField(
        verbose_name='Súčtová metóda', max_length=50, blank=True,
        choices=utils.SERIES_SUM_METHODS)
    frozen_results = models.TextField(
        null=True,
        blank=True,
        default=None)

    def save(self, *args, **kwargs) -> None:
        if not self.frozen_results:
            self.frozen_results = None
        return super().save(*args, **kwargs)

    def __str__(self):
        return f'{self.semester} - {self.order}. séria'

    @property
    def is_past_deadline(self) -> bool:
        return now() > self.deadline

    @property
    def time_to_deadline(self) -> datetime.timedelta:
        remaining_time = self.deadline - now()

        if remaining_time.total_seconds() < 0:
            return datetime.timedelta(0)

        return remaining_time

    @property
    def can_submit(self) -> bool:
        """
        Vráti True, ak užívateľ ešte môže odovzdať úlohu.
        Pozerá sa na maximálne možné omeškanie v LateFlagoch.
        """
        max_late_tag_value = self.semester.late_tags.aggregate(
            models.Max('upper_bound'))['upper_bound__max']
        if max_late_tag_value is None:
            max_late_tag_value = datetime.timedelta(0)
        return now() < self.deadline + max_late_tag_value

    @property
    def can_resubmit(self) -> bool:
        late_flag = self.get_actual_late_flag()
        if late_flag:
            return late_flag.can_resubmit
        return False

    @property
    def complete(self) -> bool:
        return self.frozen_results is not None

    def get_actual_late_flag(self) -> Optional[LateTag]:
        """
        Vráti late flag, ktorý má byť v tomto okamihu priradený riešeniu,
        teda jeho aktuálne omeškanie
        """
        if not self.is_past_deadline:
            return None
        if not self.can_submit:
            return None
        return self.semester.late_tags.filter(upper_bound__gte=now()-self.deadline)\
            .order_by('upper_bound')\
            .first()

    def freeze_results(self, results):
        if any(problem.num_solutions != problem.num_corrected_solutions for problem in self.problems.all()):
            raise FreezingNotClosedResults()
        self.frozen_results = results

    @property
    def num_problems(self) -> int:
        return self.problems.count()

    def can_user_modify(self, user: User) -> bool:
        return self.semester.can_user_modify(user)

    def can_user_participate(self, user: User) -> bool:
        return self.semester.can_user_participate(user)


class Problem(models.Model):
    """
    Popisuje jednu úlohu v sérií
    """
    class Meta:
        verbose_name = 'úloha'
        verbose_name_plural = 'úlohy'

        ordering = ['series', 'order', ]

    text = models.TextField(verbose_name='znenie úlohy')
    order = models.PositiveSmallIntegerField(verbose_name='poradie v sérii')
    series = models.ForeignKey(
        Series, verbose_name='úloha zaradená do série',
        related_name='problems',
        on_delete=models.CASCADE,)
    image = RestrictedFileField(
        content_types=['image/svg+xml', 'image/png'],
        upload_to='problem_images/',
        verbose_name='Obrázok k úlohe', null=True, blank=True)
    solution_pdf = RestrictedFileField(
        content_types=['application/pdf'],
        verbose_name='Vzorové riešenie', null=True, blank=True,
        upload_to='model_solutions/')

    def __str__(self):
        return f'{self.series.semester.competition.name}-{self.series.semester.year}' \
            f'-{self.series.semester.season[0]}S-S{self.series.order} - {self.order}. úloha'

    def get_stats(self):
        stats = {}
        stats['histogram'] = []
        total_solutions = 0
        total_points = 0
        for score in range(10):
            count = self.solution_set.filter(score=score).count()
            total_solutions += count
            total_points += count*score
            stats['histogram'].append({'score': score, 'count': count})
        stats['num_solutions'] = total_solutions

        stats['mean'] = total_points / \
            total_solutions if total_solutions else '?'
        return stats

    @property
    def num_solutions(self):
        return self.solution_set.count()

    @property
    def num_corrected_solutions(self):
        return self.solution_set.filter(score__isnull=False).count()

    def can_user_modify(self, user):
        return self.series.can_user_modify(user)

    def get_comments(self, user):
        def filter_by_permissions(obj):
            if user.is_staff:
                return True
            if obj.state == CommentPublishState.PUBLISHED:
                return True
            if obj.posted_by == user:
                return True
            return False

        return filter(filter_by_permissions, Comment.objects.filter(problem=self))

    def add_comment(self, text, user, also_publish):
        Comment.objects.create(
            problem=Problem.objects.get(pk=self.pk),
            text=text,
            posted_by=user,
            state=CommentPublishState.PUBLISHED if also_publish
            else CommentPublishState.WAITING_FOR_REVIEW,
        )


class CommentPublishState(models.IntegerChoices):
    '''
    Enum stavov komentárov
    '''
    WAITING_FOR_REVIEW = 1, 'čaká'
    PUBLISHED = 2, 'zverejnený'
    HIDDEN = 3, 'skrytý'


class Comment(models.Model):
    class Meta:
        verbose_name = 'komentár'
        verbose_name_plural = 'komentáre'
        ordering = ['posted_at']

    problem = models.ForeignKey(
        Problem, verbose_name='komentár k úlohe',
        on_delete=models.CASCADE,)
    text = models.TextField()
    posted_at = models.DateTimeField(
        verbose_name='dátum pridania', auto_now_add=True)
    posted_by = models.ForeignKey(
        User, verbose_name='autor komentára',
        on_delete=models.CASCADE)
    state = models.IntegerField(
        choices=CommentPublishState.choices,
        verbose_name='komentár publikovaný',
        default=CommentPublishState.WAITING_FOR_REVIEW
    )
    hidden_response = models.TextField(
        null=True, blank=True, verbose_name='Skrytá odpoveď na komentár')

    def save(self, *args, **kwargs) -> None:
        if not self.hidden_response:
            self.hidden_response = None
        return super().save(*args, **kwargs)

    def publish(self):
        self.state = CommentPublishState.PUBLISHED
        self.hidden_response = None

    def hide(self, message: str):
        self.state = CommentPublishState.HIDDEN
        self.hidden_response = message

    def change_text(self, new_text):
        if self.state != CommentPublishState.PUBLISHED:
            self.text = new_text
        else:
            raise ValueError('Published comment can not be changed')

    def can_user_modify(self, user):
        return self.problem.can_user_modify(user)


class Grade(models.Model):
    """
    Popisuje ročník súťažiaceho. Napríklad Z9, S1 ...
    """
    class Meta:
        verbose_name = 'ročník účastníka'
        verbose_name_plural = 'ročníky účastníka'
        ordering = ['years_until_graduation', ]

    name = models.CharField(verbose_name='názov ročníku', max_length=32)
    tag = models.CharField(verbose_name='skratka', max_length=2, unique=True)
    years_until_graduation = models.SmallIntegerField(
        verbose_name='počet rokov do maturity')
    is_active = models.BooleanField(
        verbose_name='aktuálne používaný ročník')

    objects = UnspecifiedValueManager(unspecified_value_pk=13)

    def get_year_of_graduation_by_date(self, date=None):
        return utils.get_school_year_end_by_date(date) + self.years_until_graduation

    @staticmethod
    def get_grade_by_year_of_graduation(year_of_graduation, date=None):
        years_until_graduation = year_of_graduation - \
            utils.get_school_year_end_by_date(date)

        try:
            grade = Grade.objects.get(
                years_until_graduation=years_until_graduation)
        except Grade.DoesNotExist:
            grade = Grade.objects.get_unspecified_value()

        return grade

    def __str__(self):
        return self.name


class EventRegistration(models.Model):
    """
    Registruje účastníka na instanciu súťaže(napríklad Matboj 2020,
    letný semester 40. ročník STROMu).
    V registrácií sú uložené údaje účastníka aktuálne v čase konania súťaže.
    """
    class Meta:
        verbose_name = 'registrácia užívateľa na akciu'
        verbose_name_plural = 'registrácie užívateľov na akcie'
        constraints = [
            UniqueConstraint(fields=['profile', 'event'],
                             name='single_registration_in_event'),
        ]

    profile = models.ForeignKey(
        Profile, verbose_name='profil', on_delete=models.CASCADE)
    school = models.ForeignKey(
        School, verbose_name='škola', on_delete=models.SET_NULL, null=True)
    grade = models.ForeignKey(
        Grade, verbose_name='ročník', on_delete=models.CASCADE)
    event = models.ForeignKey(
        Event, verbose_name='semester', on_delete=models.CASCADE)

    @staticmethod
    def get_registration_by_profile_and_event(profile, event):
        try:
            registration = EventRegistration.objects.get(
                profile=profile, event=event)

        except EventRegistration.DoesNotExist:
            registration = None

        return registration

    def __str__(self):
        return f'{ self.profile.user.get_full_name() } @ { self.event }'

    def can_user_modify(self, user):
        return self.event.can_user_modify(user)


class Vote(models.IntegerChoices):
    '''
    Enum hlasov
    '''
    NEGATIVE = -1, 'negatívny'
    NONE = 0, 'žiaden'
    POSITIVE = 1, 'pozitívny'


class Solution(models.Model):
    """
    Popisuje riešenie úlohy od užívateľa. Obsahuje nahraté aj opravné riešenie, body
    """
    class Meta:
        verbose_name = 'riešenie'
        verbose_name_plural = 'riešenia'

    problem = models.ForeignKey(Problem, on_delete=models.CASCADE)
    semester_registration = models.ForeignKey(
        EventRegistration, on_delete=models.CASCADE)

    solution = RestrictedFileField(
        content_types=['application/pdf'],
        storage=private_storage,
        verbose_name='účastnícke riešenie', blank=True, upload_to='solutions/user_solutions')
    corrected_solution = RestrictedFileField(
        content_types=['application/pdf'],
        storage=private_storage,
        verbose_name='opravené riešenie', blank=True, upload_to='solutions/corrected/')

    score = models.PositiveSmallIntegerField(
        verbose_name='body', null=True, blank=True)

    vote = models.IntegerField(choices=Vote.choices,
                               default=Vote.NONE)

    uploaded_at = models.DateTimeField(
        verbose_name='dátum pridania', auto_now_add=True)

    # V prípade, že riešenie prišlo po termíne nastaví sa na príslušný tag
    late_tag = models.ForeignKey(
        LateTag, verbose_name='Stavy omeškania',
        on_delete=models.SET_NULL, null=True, blank=True)

    is_online = models.BooleanField(
        verbose_name='internetové riešenie', default=False)

    def __str__(self):
        return f'Riešiteľ: { self.semester_registration } - úloha { self.problem }'

    def get_solution_file_name(self):
        return f'{self.semester_registration.profile.user.get_full_name_camel_case()}'\
               f'-{self.problem.id}-{self.semester_registration.id}.pdf'

    def get_corrected_solution_file_name(self):
        return f'corrected/{self.semester_registration.profile.user.get_full_name_camel_case()}'\
               f'-{self.problem.id}-{self.semester_registration.id}_corrected.pdf'

    def can_user_modify(self, user):
        return self.problem.can_user_modify(user)

    def set_vote(self, vote):
        self.vote = vote
        self.save()


class PublicationType(models.Model):
    class Meta:
        verbose_name = 'Typ publikácie'
        verbose_name_plural = 'Typy publikácií'

    name = models.CharField(max_length=100, verbose_name='názov typu')

    def __str__(self):
        return self.name


class Publication(models.Model):
    """
    Reprezentuje výsledky, brožúrku, časopis alebo akýkoľvek materiál
    zverejnený k nejakému Eventu, respektíve semestru.
    """
    class Meta:
        verbose_name = 'Publikácia'
        verbose_name_plural = 'Publikácie'
        ordering = ['order', ]

    publication_type = models.ForeignKey(
        PublicationType, on_delete=models.SET_NULL, null=True)
    name = models.CharField(max_length=30, blank=True)
    event = models.ForeignKey(Event, null=True, on_delete=models.SET_NULL)

    file = RestrictedFileField(
        upload_to='publications/%Y',
        content_types=['application/pdf', 'application/zip'],
        verbose_name='súbor')

    order = models.PositiveSmallIntegerField(
        verbose_name='poradie', null=True, blank=True)

    def generate_name(self, forced=False):
        if self.name and not forced:
            return

        if self.order:
            self.name = f'{self.order}'
        else:
            self.name = self.publication_type.name
        self.save()

    def __str__(self):
        return self.name

    def can_user_modify(self, user):
        return self.event.can_user_modify(user)


@receiver(post_save, sender=Publication)
def make_name_on_creation(sender, instance, created, **kwargs):
    # pylint: disable=unused-argument
    if created:
        instance.generate_name()


class RegistrationLink(models.Model):
    class Meta:
        verbose_name = 'link na registráciu'
        verbose_name_plural = 'linky na registráciu'

    url = models.URLField(verbose_name='url registrácie')
    start = models.DateTimeField(verbose_name='Začiatok registrácie')
    end = models.DateTimeField(verbose_name='Koniec registrácie')
    additional_info = models.TextField(verbose_name='Doplňujúce informácie')

    def can_user_modify(self, user):
        # pylint: disable=no-member
        return self.event.can_user_modify(user)


class ProblemCorrection(models.Model):
    # TODO: Add images
    class Meta:
        verbose_name = 'opravenie úlohy'
        verbose_name_plural = 'opravene ulohy'

    problem = models.OneToOneField(
        Problem,
        on_delete=models.CASCADE,
        related_name='correction',
        primary_key=False
    )

    correct_solution_text = models.TextField(verbose_name='vzorák')
    best_solution = models.ManyToManyField(
        Solution, verbose_name='najkrajšie riešenia')
    corrected_by = models.ManyToManyField(User, verbose_name='opravovatelia')<|MERGE_RESOLUTION|>--- conflicted
+++ resolved
@@ -216,11 +216,8 @@
             self.frozen_results = None
         return super().save(*args, **kwargs)
 
-<<<<<<< HEAD
+
     def get_first_series(self) -> 'Series':
-=======
-    def get_first_series(self):
->>>>>>> 39c1e8a1
         return self.series_set.get(order=1)
 
     def get_second_series(self) -> 'Series':
