--- conflicted
+++ resolved
@@ -1,9 +1,8 @@
+from base.managers import UnspecifiedValueManager
+from base.validators import phone_number_validator
 from django.apps import apps
 from django.conf import settings
 from django.db import models
-
-from base.managers import UnspecifiedValueManager
-from base.validators import phone_number_validator
 
 
 class County(models.Model):
@@ -84,15 +83,11 @@
     last_name = models.CharField(verbose_name='priezvisko', max_length=150)
 
     user = models.OneToOneField(
-<<<<<<< HEAD
-        settings.AUTH_USER_MODEL, on_delete=models.CASCADE, null=True)
-=======
         settings.AUTH_USER_MODEL,
         on_delete=models.CASCADE,
         primary_key=True,
         related_name='profile'
     )
->>>>>>> f2f8f208
 
     nickname = models.CharField(
         verbose_name='prezývka', max_length=32, blank=True, )
